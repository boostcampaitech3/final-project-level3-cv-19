--- conflicted
+++ resolved
@@ -4,13 +4,9 @@
 
 import torch
 import torch.nn as nn
-<<<<<<< HEAD
-import numpy as np
-
-=======
 import math 
 import torch.nn.functional as F
->>>>>>> 6b8c3e58
+import numpy as np
 
 class SiLU(nn.Module):
     """export-friendly version of nn.SiLU()"""
